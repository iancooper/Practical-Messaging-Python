--- conflicted
+++ resolved
@@ -224,11 +224,8 @@
     :param host_name: Where is the RMQ exchange
     :return:
     """
-
-
     with Consumer(source_routing_key, deserializer_func, host_name) as in_channel:
         while True:
-<<<<<<< HEAD
             """
                 TODO:
                 receive a message from the channel
@@ -242,20 +239,6 @@
                         send the out message
 
             """
-=======
-            message = in_channel.receive()
-            if message:
-                nex_step_id = message.current_step + 1
-                try:
-                    next_step = message.steps[nex_step_id]
-                    enriched_message = operation_func(message)
-                    enriched_message.current_step = nex_step_id
-                    with Producer(next_step.routing_key, serializer_func, host_name) as producer:
-                        producer.send(enriched_message)
-                        print(f"Sent {enriched_message} to {next_step.routing_key}")
-                except IndexError:
-                    pass
->>>>>>> 0eb0fce8
             else:
                 print("Did not receive message")
             # This will block whilst it waits for a cancellation token; we don't want to wait long
@@ -266,4 +249,5 @@
                     break
             except Empty:
                 time.sleep(0.5)  # yield between messages
-                continue+                continue
+
