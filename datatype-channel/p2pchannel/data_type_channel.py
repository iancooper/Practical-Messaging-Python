--- conflicted
+++ resolved
@@ -99,11 +99,7 @@
         We ignored this in prior exercises, because 'it just worked' but now we care about it
         :return: The message or None if we could not read from the queue
         """
-<<<<<<< HEAD
-        method_frame, header_frame, body = self._channel.basic_get(queue=self._queue_name, auto_ack=True)
-=======
         method_frame, header_frame, body = self._channel.basic_get(queue=self._queue_name, auto_ack=False)
->>>>>>> 0eb0fce8
         if method_frame is not None:
             self._channel.basic_ack(delivery_tag=method_frame.delivery_tag)
             # TODO: deserialize the message, hint decode to unicaode_escape first
